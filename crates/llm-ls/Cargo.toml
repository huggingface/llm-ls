[package]
name = "llm-ls"
version = "0.4.0"
edition = "2021"

[[bin]]
name = "llm-ls"

[dependencies]
home = "0.5"
ropey = "1.6"
<<<<<<< HEAD
reqwest = { version = "0.11", default-features = false, features = ["json", "native-tls"] }
=======
reqwest = { version = "0.11", default-features = false, features = [
  "json",
  "rustls-tls",
] }
>>>>>>> 59185abf
serde = { version = "1", features = ["derive"] }
serde_json = "1"
tokenizers = { version = "0.14", default-features = false, features = ["onig"] }
tokio = { version = "1", features = [
  "fs",
  "io-std",
  "io-util",
  "macros",
  "rt-multi-thread",
] }
tower-lsp = "0.20"
tracing = "0.1"
tracing-appender = "0.2"
tracing-subscriber = { version = "0.3", features = ["env-filter", "json"] }
tree-sitter = "0.20"
tree-sitter-bash = "0.20"
tree-sitter-c = "0.20"
tree-sitter-cpp = "0.20"
tree-sitter-c-sharp = "0.20"
tree-sitter-elixir = "0.1"
tree-sitter-erlang = "0.2"
tree-sitter-go = "0.20"
tree-sitter-html = "0.19"
tree-sitter-java = "0.20"
tree-sitter-javascript = "0.20"
tree-sitter-json = "0.20"
tree-sitter-lua = "0.0.19"
tree-sitter-md = "0.1"
tree-sitter-objc = "3"
tree-sitter-python = "0.20"
tree-sitter-r = "0.19"
tree-sitter-ruby = "0.20"
tree-sitter-rust = "0.20"
tree-sitter-scala = "0.20"
tree-sitter-swift = "0.3"
tree-sitter-typescript = "0.20"

[dependencies.uuid]
version = "1.4"
features = ["v4", "fast-rng", "serde"]<|MERGE_RESOLUTION|>--- conflicted
+++ resolved
@@ -9,14 +9,10 @@
 [dependencies]
 home = "0.5"
 ropey = "1.6"
-<<<<<<< HEAD
-reqwest = { version = "0.11", default-features = false, features = ["json", "native-tls"] }
-=======
 reqwest = { version = "0.11", default-features = false, features = [
   "json",
   "rustls-tls",
 ] }
->>>>>>> 59185abf
 serde = { version = "1", features = ["derive"] }
 serde_json = "1"
 tokenizers = { version = "0.14", default-features = false, features = ["onig"] }
