use std::fmt::Display;

use tower_lsp::jsonrpc::Error as LspError;
use tracing::error;

pub(crate) fn internal_error<E: Display>(err: E) -> LspError {
    let err_msg = err.to_string();
    error!(err_msg);
    LspError {
        code: tower_lsp::jsonrpc::ErrorCode::InternalError,
        message: err_msg.into(),
        data: None,
    }
}

#[derive(thiserror::Error, Debug)]
pub enum Error {
    #[error("http error: {0}")]
    Http(#[from] reqwest::Error),
    #[error("io error: {0}")]
    Io(#[from] std::io::Error),
    #[error("inference api error: {0}")]
    InferenceApi(crate::backend::APIError),
    #[error("You are attempting to parse a result in the API inference format when using the `tgi` backend")]
    InvalidBackend,
    #[error("invalid header value: {0}")]
    InvalidHeaderValue(#[from] reqwest::header::InvalidHeaderValue),
    #[error("invalid repository id")]
    InvalidRepositoryId,
    #[error("invalid tokenizer path")]
    InvalidTokenizerPath,
    #[error("ollama error: {0}")]
<<<<<<< HEAD
    Ollama(crate::APIError),
    #[error("llamacpp error: {0}")]
    LlamaCpp(crate::APIError),
=======
    Ollama(crate::backend::APIError),
>>>>>>> 0d035901
    #[error("openai error: {0}")]
    OpenAI(crate::backend::OpenAIError),
    #[error("index out of bounds: {0}")]
    OutOfBoundIndexing(usize),
    #[error("line out of bounds: {0}")]
    OutOfBoundLine(usize),
    #[error("slice out of bounds: {0}..{1}")]
    OutOfBoundSlice(usize, usize),
    #[error("rope error: {0}")]
    Rope(#[from] ropey::Error),
    #[error("serde json error: {0}")]
    SerdeJson(#[from] serde_json::Error),
    #[error("tgi error: {0}")]
    Tgi(crate::backend::APIError),
    #[error("tree-sitter language error: {0}")]
    TreeSitterLanguage(#[from] tree_sitter::LanguageError),
    #[error("tokenizer error: {0}")]
    Tokenizer(#[from] tokenizers::Error),
    #[error("tokio join error: {0}")]
    TokioJoin(#[from] tokio::task::JoinError),
    #[error("unknown backend: {0}")]
    UnknownBackend(String),
}

pub(crate) type Result<T> = std::result::Result<T, Error>;

impl From<Error> for LspError {
    fn from(err: Error) -> Self {
        internal_error(err)
    }
}<|MERGE_RESOLUTION|>--- conflicted
+++ resolved
@@ -30,13 +30,9 @@
     #[error("invalid tokenizer path")]
     InvalidTokenizerPath,
     #[error("ollama error: {0}")]
-<<<<<<< HEAD
     Ollama(crate::APIError),
     #[error("llamacpp error: {0}")]
     LlamaCpp(crate::APIError),
-=======
-    Ollama(crate::backend::APIError),
->>>>>>> 0d035901
     #[error("openai error: {0}")]
     OpenAI(crate::backend::OpenAIError),
     #[error("index out of bounds: {0}")]
